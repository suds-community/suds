# This program is free software; you can redistribute it and/or modify it under
# the terms of the (LGPL) GNU Lesser General Public License as published by the
# Free Software Foundation; either version 3 of the License, or (at your
# option) any later version.
#
# This program is distributed in the hope that it will be useful, but WITHOUT
# ANY WARRANTY; without even the implied warranty of MERCHANTABILITY or FITNESS
# FOR A PARTICULAR PURPOSE. See the GNU Library Lesser General Public License
# for more details at ( http://www.gnu.org/licenses/lgpl.html ).
#
# You should have received a copy of the GNU Lesser General Public License
# along with this program; if not, write to the Free Software Foundation, Inc.,
# 59 Temple Place - Suite 330, Boston, MA 02111-1307, USA.
# written by: Jeff Ortel ( jortel@redhat.com )

"""
Provides classes for the (WS) SOAP I{document/literal} binding.

"""

from suds import *
from suds.argparser import ArgParser
from suds.bindings.binding import Binding
from suds.sax.element import Element


class Document(Binding):
    """
    The document/literal style. Literal is the only (@use) supported since
    document/encoded is pretty much dead.

    Although the SOAP specification supports multiple documents within the SOAP
    <body/>, it is very uncommon. As such, suds library supports presenting an
    I{RPC} view of service methods defined with only a single document
    parameter. To support the complete specification, service methods defined
    with multiple documents (multiple message parts), are still presented using
    a full I{document} view.

    More detailed description:

    An interface is considered I{wrapped} if:
      - There is exactly one message part in that interface.
      - The message part resolves to an element of a non-builtin type.
    Otherwise it is considered I{bare}.

    I{Bare} interface is interpreted directly as specified in the WSDL schema,
    with each message part represented by a single parameter in the suds
    library web service operation proxy interface (input or output).

    I{Wrapped} interface is interpreted without the external wrapping document
    structure, with each of its contained elements passed through suds
    library's web service operation proxy interface (input or output)
    individually instead of as a single I{document} object.

    """
    def bodycontent(self, method, args, kwargs):
        if not len(method.soap.input.body.parts):
            return ()
        wrapped = method.soap.input.body.wrapped
        if wrapped:
            pts = self.bodypart_types(method)
            root = self.document(pts[0])
        else:
            root = []

        def add_param(param_name, param_type, in_choice_context, value):
            """
            Construct request data for the given input parameter.

            Called by our argument parser for every input parameter, in order.

            """
            # Do not construct request data for undefined input parameters
            # defined inside a choice order indicator. An empty choice
            # parameter can still be included in the constructed request by
            # explicitly providing an empty string value for it.
            #TODO: This functionality might be better placed inside the
            # mkparam() function but to do that we would first need to better
            # understand how different Binding subclasses in suds work and how
            # they would be affected by this change.
            if in_choice_context and value is None:
                return

            # Construct request data for the current input parameter.
            pdef = (param_name, param_type)
            p = self.mkparam(method, pdef, value)
            if p is None:
                return
            if not wrapped:
<<<<<<< HEAD
                ns = param_type.namespace("ns0")
=======
                ns = pd[1].namespace("ns0")
>>>>>>> 251db8fa
                p.setPrefix(ns[0], ns[1])
            root.append(p)

        arg_parser = ArgParser(method.name, wrapped, args, kwargs, add_param)
        for pdef in self.param_defs(method):
            arg_parser.process_parameter(*pdef)
        arg_parser.finish()

        return root

    def replycontent(self, method, body):
        wrapped = method.soap.output.body.wrapped
        if wrapped:
            return body[0].children
        return body.children

    def document(self, wrapper):
        """
        Get the document root. For I{document/literal}, this is the name of the
        wrapper element qualified by the schema's target namespace.
        @param wrapper: The method name.
        @type wrapper: L{xsd.sxbase.SchemaObject}
        @return: A root element.
        @rtype: L{Element}
        """
        tag = wrapper[1].name
        ns = wrapper[1].namespace("ns0")
        return Element(tag, ns=ns)

    def mkparam(self, method, pdef, object):
        """
        Expand list parameters into individual parameters each with the type
        information. This is because in document arrays are simply
        multi-occurrence elements.

        """
        if isinstance(object, (list, tuple)):
            tags = []
            for item in object:
                tags.append(self.mkparam(method, pdef, item))
            return tags
        return Binding.mkparam(self, method, pdef, object)

    def param_defs(self, method):
        """Get parameter definitions for document literal."""
        pts = self.bodypart_types(method)
        wrapped = method.soap.input.body.wrapped
        if not wrapped:
            return pts
        result = []
        for p in pts:
<<<<<<< HEAD
            resolved = p[1].resolve()
            for child, ancestry in resolved:
                if child.isattr():
                    continue
                result.append((child.name, child, ancestry))
=======
            for child, ancestry in p[1].resolve():
                if not child.isattr():
                    result.append((child.name, child, self.bychoice(ancestry)))
>>>>>>> 251db8fa
        return result

    def returned_types(self, method):
        result = []
        wrapped = method.soap.output.body.wrapped
        rts = self.bodypart_types(method, input=False)
        if wrapped:
            for pt in rts:
                resolved = pt.resolve(nobuiltin=True)
                for child, ancestry in resolved:
                    result.append(child)
                break
        else:
            result += rts
        return result<|MERGE_RESOLUTION|>--- conflicted
+++ resolved
@@ -87,11 +87,7 @@
             if p is None:
                 return
             if not wrapped:
-<<<<<<< HEAD
                 ns = param_type.namespace("ns0")
-=======
-                ns = pd[1].namespace("ns0")
->>>>>>> 251db8fa
                 p.setPrefix(ns[0], ns[1])
             root.append(p)
 
@@ -143,17 +139,9 @@
             return pts
         result = []
         for p in pts:
-<<<<<<< HEAD
-            resolved = p[1].resolve()
-            for child, ancestry in resolved:
-                if child.isattr():
-                    continue
-                result.append((child.name, child, ancestry))
-=======
             for child, ancestry in p[1].resolve():
                 if not child.isattr():
-                    result.append((child.name, child, self.bychoice(ancestry)))
->>>>>>> 251db8fa
+                    result.append((child.name, child, ancestry))
         return result
 
     def returned_types(self, method):
