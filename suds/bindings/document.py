--- conflicted
+++ resolved
@@ -43,11 +43,7 @@
       - The message part resolves to an element of a non-builtin type.
     Otherwise it is considered I{bare}.
 
-<<<<<<< HEAD
-    I{Bare} interface is Interpreted directly as specified in the WSDL schema,
-=======
     I{Bare} interface is interpreted directly as specified in the WSDL schema,
->>>>>>> 2c8c7074
     with each message part represented by a single parameter in the suds
     library web service operation proxy interface (input or output).
 
@@ -66,7 +62,6 @@
             root = self.document(pts[0])
         else:
             root = []
-<<<<<<< HEAD
 
         def add_param(param_name, param_type, in_choice_context, value):
             """
@@ -89,34 +84,10 @@
             # Construct request data for the current input parameter.
             pdef = (param_name, param_type)
             p = self.mkparam(method, pdef, value)
-=======
-        n = 0
-        for pd in self.param_defs(method):
-            if n < len(args):
-                value = args[n]
-            else:
-                value = kwargs.get(pd[0])
-            n += 1
-            # Skip non-existing by-choice arguments.
-            # Implementation notes:
-            #   * This functionality might be better placed inside the
-            #     mkparam() function but to do that we would first need to
-            #     understand more thoroughly how different Binding subclasses
-            #     in suds work and how they would be affected by this change.
-            #   * If caller actually wishes to pass an empty choice parameter
-            #     he can specify its value explicitly as an empty string.
-            if len(pd) > 2 and pd[2] and value is None:
-                continue
-            p = self.mkparam(method, pd, value)
->>>>>>> 2c8c7074
             if p is None:
                 return
             if not wrapped:
-<<<<<<< HEAD
                 ns = param_type.namespace("ns0")
-=======
-                ns = pd[1].namespace("ns0")
->>>>>>> 2c8c7074
                 p.setPrefix(ns[0], ns[1])
             root.append(p)
 
@@ -168,17 +139,9 @@
             return pts
         result = []
         for p in pts:
-<<<<<<< HEAD
-            resolved = p[1].resolve()
-            for child, ancestry in resolved:
-                if child.isattr():
-                    continue
-                result.append((child.name, child, ancestry))
-=======
             for child, ancestry in p[1].resolve():
                 if not child.isattr():
-                    result.append((child.name, child, self.bychoice(ancestry)))
->>>>>>> 2c8c7074
+                    result.append((child.name, child, ancestry))
         return result
 
     def returned_types(self, method):
